--- conflicted
+++ resolved
@@ -327,17 +327,10 @@
             function application notation. Thus ComposedCorruptor([a, b])._corrupt(X)
             is the same as a(b(X))
 
-<<<<<<< HEAD
-        Note
-        ----
+        Notes
+        -----
         Does NOT call Corruptor.__init__, so does not contain all of the
         standard fields for Corruptors.
-=======
-            Notes
-            -----
-            Does NOT call Corruptor.__init__, so does not contain all of the
-            standard fields for Corruptors.
->>>>>>> 73dec994
         """
         # pass up the 0 for corruption_level (not relevant here)
         assert len(corruptors) >= 1
