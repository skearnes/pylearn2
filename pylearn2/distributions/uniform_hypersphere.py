import numpy as N
import theano.sandbox.rng_mrg
import theano.tensor as T
RandomStreams = theano.sandbox.rng_mrg.MRG_RandomStreams
from theano import config
from scipy.special import gammaln


class UniformHypersphere(object):
    def __init__(self, dim, radius):
        self.dim = dim
        self.radius = radius
        self.s_rng = RandomStreams(42)
        log_C = ((float(self.dim) / 2.) * N.log(N.pi) -
                 gammaln(1. + float(self.dim) / 2.))
        self.logZ = N.log(self.dim) + log_C + (self.dim - 1) * N.log(radius)
        assert not N.isnan(self.logZ)
        assert not N.isinf(self.logZ)

    def free_energy(self, X):
<<<<<<< HEAD
        """
        Parameters:
            X: Must contain only examples that lie on the hypersphere
        """
        #design matrix format

        return T.zeros_like(X[:,0])
=======
        return T.zeros_like(X[:, 0])
>>>>>>> 1c3b50e4

    def log_prob(self, X):
        return - self.free_energy(X) - self.logZ

    def random_design_matrix(self, m):
        Z = self.s_rng.normal(size=(m, self.dim),
                              avg=0., std=1., dtype=config.floatX)
        Z.name = 'UH.rdm.Z'
        sq_norm_Z = T.sum(T.sqr(Z), axis=1)
        sq_norm_Z.name = 'UH.rdm.sq_norm_Z'
        eps = 1e-6
        mask = sq_norm_Z < eps
        mask.name = 'UH.rdm.mask'
        Z = (Z.T * (1. - mask) + mask).T
        Z.name = 'UH.rdm.Z2'
        sq_norm_Z = sq_norm_Z * (1. - mask) + self.dim * mask
        sq_norm_Z.name = 'UH.rdm.sq_norm_Z2'
        norm_Z = T.sqrt(sq_norm_Z)
        norm_Z.name = 'UH.rdm.sq_norm_Z2'
        rval = self.radius * (Z.T / norm_Z).T
        rval.name = 'UH.rdm.rval'
        return rval<|MERGE_RESOLUTION|>--- conflicted
+++ resolved
@@ -18,17 +18,13 @@
         assert not N.isinf(self.logZ)
 
     def free_energy(self, X):
-<<<<<<< HEAD
         """
         Parameters:
             X: Must contain only examples that lie on the hypersphere
         """
         #design matrix format
 
-        return T.zeros_like(X[:,0])
-=======
         return T.zeros_like(X[:, 0])
->>>>>>> 1c3b50e4
 
     def log_prob(self, X):
         return - self.free_energy(X) - self.logZ
