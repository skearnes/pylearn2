--- conflicted
+++ resolved
@@ -978,16 +978,12 @@
                 width = component.get_total_dimension()
                 subtensor = batch[:, pos:pos+width]
                 pos += width
-<<<<<<< HEAD
-                formatted = VectorSpace(width)._format_as(subtensor, component)
-=======
                 vector_subspace = VectorSpace(dim=width,
                                               dtype=self.dtype,
                                               sparse=self.sparse)
                 formatted = vector_subspace._format_as(is_numeric,
                                                        subtensor,
                                                        component)
->>>>>>> 84c5e20c
                 pieces.append(formatted)
 
             result = tuple(pieces)
