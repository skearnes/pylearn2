--- conflicted
+++ resolved
@@ -60,12 +60,6 @@
         self.input_space = space
 
         if self.indices is not None:
-<<<<<<< HEAD
-            self.output_space = CompositeSpace(VectorSpace(dim=self.dim) *
-                                               len(self.indices))
-        else:
-            self.output_space = SequenceSpace(dim=self.dim)
-=======
             if len(self.indices) > 1:
                 self.output_space = CompositeSpace([VectorSpace(dim=self.dim)
                                                     for _ in
@@ -74,7 +68,6 @@
                 self.output_space = VectorSpace(dim=self.dim)
         else:
             self.output_space = SequenceSpace(VectorSpace(dim=self.dim))
->>>>>>> b3d9810e
 
         rng = self.mlp.rng
         assert self.irange is not None
@@ -167,10 +160,7 @@
 
     @wraps(Layer.fprop)
     def fprop(self, state_below):
-<<<<<<< HEAD
-=======
         state_below, mask = state_below
->>>>>>> b3d9810e
 
         z0 = T.alloc(np.cast[config.floatX](0),
                      state_below.shape[1],
@@ -198,14 +188,10 @@
         self._scan_updates.update(updates)
 
         if self.indices is not None:
-<<<<<<< HEAD
-            return [z[i] for i in self.indices]
-=======
             if len(self.indices) > 1:
                 return [z[i] for i in self.indices]
             else:
                 return z[self.indices[0]]
->>>>>>> b3d9810e
         else:
             return z
 
@@ -504,18 +490,12 @@
                 u = T.alloc(U[start:stop, :],
                             this_len,
                             self.module_dim)
-<<<<<<< HEAD
-                z = T.set_subtensor(z[:, c*self.module_dim:(c+1)*self.module_dim],
-                                    z[:, c*self.module_dim:(c+1)*self.module_dim] +
-                                    T.dot(state_before[:, c*self.module_dim:], u))
-=======
                 z = T.set_subtensor(z[:, c * self.module_dim:
                                       (c + 1) * self.module_dim],
                                     z[:, c * self.module_dim:
                                       (c + 1) * self.module_dim] +
                                     T.dot(state_before[:, c*self.module_dim:],
                                           u))
->>>>>>> b3d9810e
                 return z, stop
             ((z, s), updates) = scan(fn=rec_step,
                                      sequences=[clockrate],
@@ -524,12 +504,8 @@
             z = z[-1]
             z += T.alloc(b[:index*self.module_dim], index*self.module_dim)
             z = T.tanh(z)
-<<<<<<< HEAD
-            state_now = T.set_subtensor(state_now[:, :index*self.module_dim], z)
-=======
             state_now = T.set_subtensor(state_now[:, :index * self.module_dim],
                                         z)
->>>>>>> b3d9810e
 
             return state_now
 
