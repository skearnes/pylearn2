"""
Termination criteria used to determine when to stop running a training
algorithm.
"""
__authors__ = "Ian Goodfellow"
__copyright__ = "Copyright 2010-2012, Universite de Montreal"
__credits__ = ["Ian Goodfellow"]
__license__ = "3-clause BSD"
__maintainer__ = "Ian Goodfellow"
__email__ = "goodfeli@iro"

import functools
import numpy as np
import warnings


class TerminationCriterion(object):
    """
    A callable used to determine if a TrainingAlgorithm should quit
    running.
    """
    def continue_learning(self, model):
        """
        Returns True if training should continue for this model,
        False otherwise

        Parameters
        ----------
        model : a Model instance

        Returns
        -------
        True or False as described above
        """

        raise NotImplementedError(str(type(self)) + " does not implement " +
                                  "continue_learning.")

    def __call__(self, model):
        """
        Support for a deprecated interface.
        """
        warnings.warn("TerminationCriterion.__call__ is deprecated, use " +
                      "continue_learning. __call__ will be removed on or " +
                      "after July 31, 2014.", stacklevel=2)
        return self.continue_learning(model)

class MonitorBased(TerminationCriterion):
    """
    A termination criterion that pulls out the specified channel in
    the model's monitor and checks to see if it has decreased by a
    certain proportion of the lowest value in the last N epochs.

    Parameters
    ----------
    prop_decrease : float
        The threshold factor by which we expect the channel value to have \
        decreased
    N : int
        Number of epochs to look back
    channel_name : string, optional
        Name of the channel to examine. If None and the monitor \
        has only one channel, this channel will be used; otherwise, an \
        error will be raised.
    """
    def __init__(self, prop_decrease = .01, N = 5, channel_name=None):
        self._channel_name = channel_name
        self.prop_decrease = prop_decrease
        self.N = N
        self.countdown = N
        self.best_value = np.inf

    def continue_learning(self, model):
        """
        The optimization should stop if the model has run for
        N epochs without sufficient improvement.

        Parameters
        ----------
        model : Model
            The model used in the experiment and from which the monitor used \
            in the termination criterion will be extracted.

        Returns
        -------
        boolean
            True if training should continue
        """
        monitor = model.monitor
        # In the case the monitor has only one channel, the channel_name can
        # be omitted and the criterion will examine the only channel
        # available. However, if the monitor has multiple channels, leaving
        # the channel_name unspecified will raise an error.
        if self._channel_name is None:
            v = monitor.channels['objective'].val_record
        else:
            v = monitor.channels[self._channel_name].val_record

        # The countdown decreases every time the termination criterion is
        # called unless the channel value is lower than the best value times
        # the prop_decrease factor, in which case the countdown is reset to N
        # and the best value is updated
        if v[- 1] < (1. - self.prop_decrease) * self.best_value:
            self.countdown = self.N
        else:
            self.countdown = self.countdown - 1

        if v[-1] < self.best_value:
            self.best_value = v[-1]

        # The optimization continues until the countdown has reached 0,
        # meaning that N epochs have passed without the model improving
        # enough.
        return self.countdown > 0

class MatchChannel(TerminationCriterion):
    """
    Stop training when a cost function reaches the same value as a cost
    function from a previous training run.
    (Useful for getting training likelihood on entire training set to
    match validation likelihood from an earlier early stopping run)

    Parameters
    ----------
    channel_name : str
        The name of the new channel that we want to match the final value
        from the previous training run
    prev_channel_name : str
        The name of the channel from the previous run that we want to match
    prev_monitor_name : str
        The name of the field of the model instance containing the monitor
        from the previous training run
    """
    def __init__(self, channel_name, prev_channel_name, prev_monitor_name):
        self.__dict__.update(locals())
        self.target = None

    @functools.wraps(TerminationCriterion.continue_learning)
    def continue_learning(self, model):
        if self.target is None:
            prev_monitor = getattr(model, self.prev_monitor_name)
            channels = prev_monitor.channels
            prev_channel = channels[self.prev_channel_name]
            self.target = prev_channel.val_record[-1]

        monitor = model.monitor
        channels = monitor.channels
        channel = channels[self.channel_name]

        current = channel.val_record[-1]
        rval =  current > self.target
        return rval

class ChannelTarget(TerminationCriterion):
    """
    Stop training when a cost function reaches some target value.

    Parameters
    ----------
    channel_name : str
        The name of the channel to track
    target : float
        Quit training after the channel is below this value
    """

    def __init__(self, channel_name, target):
        target = float(target)
        self.__dict__.update(locals())

    @functools.wraps(TerminationCriterion.continue_learning)
    def continue_learning(self, model):
        monitor = model.monitor
        channels = monitor.channels
        channel = channels[self.channel_name]

        rval =  channel.val_record[-1] > self.target
        return rval

class ChannelInf(TerminationCriterion):
    """
    Stop training when a channel value reaches Inf or -inf.

    Parameters
    ----------
    channel_name : The channel to track.
    """

    def __init__(self, channel_name):
        self.__dict__.update(locals())

    @functools.wraps(TerminationCriterion.continue_learning)
    def continue_learning(self, model):
        monitor = model.monitor
        channels = monitor.channels
        channel = channels[self.channel_name]

        rval = np.isinf(channel.val_record[-1])
        return rval

class EpochCounter(TerminationCriterion):
    """
    Learn for a fixed number of epochs.

    A termination criterion that uses internal state to trigger termination
    after a fixed number of calls (epochs).

    Parameters
    ----------
    max_epochs : int
        Number of epochs (i.e. calls to this object's `__call__`
        method) after which this termination criterion should
        return `False`.
    """
    def  __init__(self, max_epochs):
        self._max_epochs = max_epochs
        self._epochs_done = 0

    @functools.wraps(TerminationCriterion.continue_learning)
    def continue_learning(self, model):
        self._epochs_done += 1
        return self._epochs_done < self._max_epochs

class And(TerminationCriterion):
    """
    Keep learning until any of a set of criteria wants to stop.

    Termination criterion representing the logical conjunction
    of several individual criteria. Optimization continues only
    if every constituent criterion returns `True`.

    Parameters
    ----------
    criteria : iterable
        A sequence of callables representing termination criteria, \
        with a return value of True indicating that training \
        should continue.
    """
    def __init__(self, criteria):
<<<<<<< HEAD
        """
        Termination criterion representing the logical conjunction
        of several individual criteria. Optimization continues only
        if every constituent criterion returns `True`.

        Parameters
        ----------
        criteria : iterable
            A sequence of callables representing termination criteria, \
            with a return value of True indicating that training \
            should continue.
        """
        assert all(isinstance(x,TerminationCriterion) for x in list(criteria))
=======
>>>>>>> ee46e892
        self._criteria = list(criteria)

    @functools.wraps(TerminationCriterion.continue_learning)
    def continue_learning(self, model):
        return all(criterion.continue_learning(model)
                   for criterion in self._criteria)

class Or(TerminationCriterion):
    """
    Keep learning as long as any of some set of criteria say to do so.

    Termination criterion representing the logical disjunction
    of several individual criteria. Optimization continues if
    any of the constituent criteria return `True`.

    Parameters
    ----------
    criteria : iterable
        A sequence of callables representing termination criteria, \
        with a return value of True indicating that gradient \
        descent should continue.
    """
    def __init__(self, criteria):
<<<<<<< HEAD
        """
        Termination criterion representing the logical disjunction
        of several individual criteria. Optimization continues if
        any of the constituent criteria return `True`.

        Parameters
        ----------
        criteria : iterable
            A sequence of callables representing termination criteria, \
            with a return value of True indicating that gradient \
            descent should continue.
        """
        assert all(isinstance(x,TerminationCriterion) for x in list(criteria))
=======
>>>>>>> ee46e892
        self._criteria = list(criteria)

    @functools.wraps(TerminationCriterion.continue_learning)
    def continue_learning(self, model):
        return any(criterion.continue_learning(model)
                   for criterion in self._criteria)<|MERGE_RESOLUTION|>--- conflicted
+++ resolved
@@ -236,22 +236,7 @@
         should continue.
     """
     def __init__(self, criteria):
-<<<<<<< HEAD
-        """
-        Termination criterion representing the logical conjunction
-        of several individual criteria. Optimization continues only
-        if every constituent criterion returns `True`.
-
-        Parameters
-        ----------
-        criteria : iterable
-            A sequence of callables representing termination criteria, \
-            with a return value of True indicating that training \
-            should continue.
-        """
         assert all(isinstance(x,TerminationCriterion) for x in list(criteria))
-=======
->>>>>>> ee46e892
         self._criteria = list(criteria)
 
     @functools.wraps(TerminationCriterion.continue_learning)
@@ -275,22 +260,7 @@
         descent should continue.
     """
     def __init__(self, criteria):
-<<<<<<< HEAD
-        """
-        Termination criterion representing the logical disjunction
-        of several individual criteria. Optimization continues if
-        any of the constituent criteria return `True`.
-
-        Parameters
-        ----------
-        criteria : iterable
-            A sequence of callables representing termination criteria, \
-            with a return value of True indicating that gradient \
-            descent should continue.
-        """
         assert all(isinstance(x,TerminationCriterion) for x in list(criteria))
-=======
->>>>>>> ee46e892
         self._criteria = list(criteria)
 
     @functools.wraps(TerminationCriterion.continue_learning)
