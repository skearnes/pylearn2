--- conflicted
+++ resolved
@@ -418,13 +418,8 @@
     """
 
     def __init__(self, layers, batch_size=None, input_space=None,
-<<<<<<< HEAD
-                 nvis=None, seed=None, layer_name=None):
-        super(MLP, self).__init__()
-=======
-                 nvis=None, seed=None, **kwargs):
+                 nvis=None, seed=None, layer_name=None, **kwargs):
         super(MLP, self).__init__(**kwargs)
->>>>>>> ab717a80
 
         self.seed = seed
 
